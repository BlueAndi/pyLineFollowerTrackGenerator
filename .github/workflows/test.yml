--- conflicted
+++ resolved
@@ -21,21 +21,13 @@
         pip install .
     - name: Analysing the code with pylint
       run: |
-<<<<<<< HEAD
-        pylint ./src/pyLineFollowerTrackGenerator
-=======
         pylint ./src/pyLineFollowerTrackGenenerator
->>>>>>> b0565251
     - name: Test with pytest
       run: |
         pytest --verbose tests
     - name: Create coverage report
       run: |
-<<<<<<< HEAD
-        pytest tests -v --cov=./src/pyLineFollowerTrackGenerator --cov-report=html:coverage_report
-=======
         pytest tests -v --cov=./src/pyLineFollowerTrackGenenerator --cov-report=html:coverage_report
->>>>>>> b0565251
     - uses: actions/upload-artifact@v3
       with:
         name: coverage-report
